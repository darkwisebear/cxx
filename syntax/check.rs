use crate::syntax::atom::Atom::{self, *};
use crate::syntax::report::Errors;
use crate::syntax::types::TrivialReason;
use crate::syntax::{
    error, ident, Api, Enum, ExternFn, ExternType, Impl, Lang, Receiver, Ref, Slice, Struct, Ty1,
    Type, Types,
};
use proc_macro2::{Delimiter, Group, Ident, TokenStream};
use quote::{quote, ToTokens};
use std::fmt::Display;

pub(crate) struct Check<'a> {
    apis: &'a [Api],
    types: &'a Types<'a>,
    errors: &'a mut Errors,
}

pub(crate) fn typecheck(cx: &mut Errors, apis: &[Api], types: &Types) {
    do_typecheck(&mut Check {
        apis,
        types,
        errors: cx,
    });
}

fn do_typecheck(cx: &mut Check) {
    ident::check_all(cx, cx.apis);

    for ty in cx.types {
        match ty {
            Type::Ident(ident) => check_type_ident(cx, &ident.rust),
            Type::RustBox(ptr) => check_type_box(cx, ptr),
            Type::RustVec(ty) => check_type_rust_vec(cx, ty),
            Type::UniquePtr(ptr) => check_type_unique_ptr(cx, ptr),
            Type::CxxVector(ptr) => check_type_cxx_vector(cx, ptr),
            Type::Ref(ty) => check_type_ref(cx, ty),
            Type::Slice(ty) => check_type_slice(cx, ty),
            _ => {}
        }
    }

    for api in cx.apis {
        match api {
            Api::Struct(strct) => check_api_struct(cx, strct),
            Api::Enum(enm) => check_api_enum(cx, enm),
            Api::CxxType(ety) | Api::RustType(ety) => check_api_type(cx, ety),
            Api::CxxFunction(efn) | Api::RustFunction(efn) => check_api_fn(cx, efn),
            Api::Impl(imp) => check_api_impl(cx, imp),
            _ => {}
        }
    }
}

impl Check<'_> {
    pub(crate) fn error(&mut self, sp: impl ToTokens, msg: impl Display) {
        self.errors.error(sp, msg);
    }
}

fn check_type_ident(cx: &mut Check, ident: &Ident) {
    if Atom::from(ident).is_none()
        && !cx.types.structs.contains_key(ident)
        && !cx.types.enums.contains_key(ident)
        && !cx.types.cxx.contains(ident)
        && !cx.types.rust.contains(ident)
    {
<<<<<<< HEAD
        let msg = format!("unsupported type: {}", ident);
        cx.error(ident, &msg);
=======
        cx.error(ident, &format!("unsupported type: {}", ident.to_string()));
>>>>>>> c871343a
    }
}

fn check_type_box(cx: &mut Check, ptr: &Ty1) {
    if let Type::Ident(ident) = &ptr.inner {
        if cx.types.cxx.contains(&ident.rust)
            && !cx.types.structs.contains_key(&ident.rust)
            && !cx.types.enums.contains_key(&ident.rust)
        {
            cx.error(ptr, error::BOX_CXX_TYPE.msg);
        }

        if Atom::from(&ident.rust).is_none() {
            return;
        }
    }

    cx.error(ptr, "unsupported target type of Box");
}

fn check_type_rust_vec(cx: &mut Check, ty: &Ty1) {
    if let Type::Ident(ident) = &ty.inner {
        if cx.types.cxx.contains(&ident.rust)
            && !cx.types.structs.contains_key(&ident.rust)
            && !cx.types.enums.contains_key(&ident.rust)
        {
            cx.error(ty, "Rust Vec containing C++ type is not supported yet");
            return;
        }

        match Atom::from(&ident.rust) {
            None | Some(U8) | Some(U16) | Some(U32) | Some(U64) | Some(Usize) | Some(I8)
            | Some(I16) | Some(I32) | Some(I64) | Some(Isize) | Some(F32) | Some(F64)
            | Some(RustString) => return,
            Some(Bool) => { /* todo */ }
            Some(CxxString) => {}
        }
    }

    cx.error(ty, "unsupported element type of Vec");
}

fn check_type_unique_ptr(cx: &mut Check, ptr: &Ty1) {
    if let Type::Ident(ident) = &ptr.inner {
        if cx.types.rust.contains(&ident.rust) {
            cx.error(ptr, "unique_ptr of a Rust type is not supported yet");
        }

        match Atom::from(&ident.rust) {
            None | Some(CxxString) => return,
            _ => {}
        }
    } else if let Type::CxxVector(_) = &ptr.inner {
        return;
    }

    cx.error(ptr, "unsupported unique_ptr target type");
}

fn check_type_cxx_vector(cx: &mut Check, ptr: &Ty1) {
    if let Type::Ident(ident) = &ptr.inner {
        if cx.types.rust.contains(&ident.rust) {
            cx.error(
                ptr,
                "C++ vector containing a Rust type is not supported yet",
            );
        }

        match Atom::from(&ident.rust) {
            None | Some(U8) | Some(U16) | Some(U32) | Some(U64) | Some(Usize) | Some(I8)
            | Some(I16) | Some(I32) | Some(I64) | Some(Isize) | Some(F32) | Some(F64)
            | Some(CxxString) => return,
            Some(Bool) | Some(RustString) => {}
        }
    }

    cx.error(ptr, "unsupported vector target type");
}

fn check_type_ref(cx: &mut Check, ty: &Ref) {
    if ty.lifetime.is_some() {
        cx.error(ty, "references with explicit lifetimes are not supported");
    }

    match ty.inner {
        Type::Fn(_) | Type::Void(_) => {}
        Type::Ref(_) => {
            cx.error(ty, "C++ does not allow references to references");
            return;
        }
        _ => return,
    }

    cx.error(ty, "unsupported reference type");
}

fn check_type_slice(cx: &mut Check, ty: &Slice) {
    cx.error(ty, "only &[u8] is supported so far, not other slice types");
}

fn check_api_struct(cx: &mut Check, strct: &Struct) {
    let ident = &strct.ident;
    check_reserved_name(cx, &ident.rust);

    if strct.fields.is_empty() {
        let span = span_for_struct_error(strct);
        cx.error(span, "structs without any fields are not supported");
    }

    if cx.types.cxx.contains(&ident.rust) {
        if let Some(ety) = cx.types.untrusted.get(&ident.rust) {
            let msg = "extern shared struct must be declared in an `unsafe extern` block";
            cx.error(ety, msg);
        }
    }

    for field in &strct.fields {
        if is_unsized(cx, &field.ty) {
            let desc = describe(cx, &field.ty);
            let msg = format!("using {} by value is not supported", desc);
            cx.error(field, msg);
        }
        if let Type::Fn(_) = field.ty {
            cx.error(
                field,
                "function pointers in a struct field are not implemented yet",
            );
        }
    }
}

fn check_api_enum(cx: &mut Check, enm: &Enum) {
    check_reserved_name(cx, &enm.ident.rust);

    if enm.variants.is_empty() {
        let span = span_for_enum_error(enm);
        cx.error(span, "enums without any variants are not supported");
    }
}

fn check_api_type(cx: &mut Check, ety: &ExternType) {
    check_reserved_name(cx, &ety.ident.rust);

    if let Some(reason) = cx.types.required_trivial.get(&ety.ident.rust) {
        let what = match reason {
            TrivialReason::StructField(strct) => {
                format!("a field of `{}`", strct.ident.cxx.to_fully_qualified())
            }
            TrivialReason::FunctionArgument(efn) => format!("an argument of `{}`", efn.ident.rust),
            TrivialReason::FunctionReturn(efn) => format!("a return value of `{}`", efn.ident.rust),
        };
        let msg = format!(
            "needs a cxx::ExternType impl in order to be used as {}",
            what,
        );
        cx.error(ety, msg);
    }
}

fn check_api_fn(cx: &mut Check, efn: &ExternFn) {
    if let Some(receiver) = &efn.receiver {
        let ref span = span_for_receiver_error(receiver);

        if receiver.ty.is_self() {
            let mutability = match receiver.mutability {
                Some(_) => "mut ",
                None => "",
            };
            let msg = format!(
                "unnamed receiver type is only allowed if the surrounding \
                 extern block contains exactly one extern type; \
                 use `self: &{mutability}TheType`",
                mutability = mutability,
            );
            cx.error(span, msg);
        } else if !cx.types.structs.contains_key(&receiver.ty.rust)
            && !cx.types.cxx.contains(&receiver.ty.rust)
            && !cx.types.rust.contains(&receiver.ty.rust)
        {
            cx.error(span, "unrecognized receiver type");
        }

        if receiver.lifetime.is_some() {
            cx.error(span, "references with explicit lifetimes are not supported");
        }
    }

    for arg in &efn.args {
        if is_unsized(cx, &arg.ty) {
            let desc = describe(cx, &arg.ty);
            let msg = format!("passing {} by value is not supported", desc);
            cx.error(arg, msg);
        }
        if let Type::Fn(_) = arg.ty {
            if efn.lang == Lang::Rust {
                cx.error(
                    arg,
                    "passing a function pointer from C++ to Rust is not implemented yet",
                );
            }
        }
    }

    if let Some(ty) = &efn.ret {
        if is_unsized(cx, ty) {
            let desc = describe(cx, ty);
            let msg = format!("returning {} by value is not supported", desc);
            cx.error(ty, msg);
        }
        if let Type::Fn(_) = ty {
            cx.error(ty, "returning a function pointer is not implemented yet");
        }
    }

    if efn.lang == Lang::Cxx {
        check_mut_return_restriction(cx, efn);
    }

    check_multiple_arg_lifetimes(cx, efn);
}

fn check_api_impl(cx: &mut Check, imp: &Impl) {
    if let Type::UniquePtr(ty) | Type::CxxVector(ty) = &imp.ty {
        if let Type::Ident(inner) = &ty.inner {
            if Atom::from(&inner.rust).is_none() {
                return;
            }
        }
    }

    cx.error(imp, "unsupported Self type of explicit impl");
}

fn check_mut_return_restriction(cx: &mut Check, efn: &ExternFn) {
    match &efn.ret {
        Some(Type::Ref(ty)) if ty.mutability.is_some() => {}
        _ => return,
    }

    for arg in &efn.args {
        if let Type::Ref(ty) = &arg.ty {
            if ty.mutability.is_some() {
                return;
            }
        }
    }

    cx.error(
        efn,
        "&mut return type is not allowed unless there is a &mut argument",
    );
}

fn check_multiple_arg_lifetimes(cx: &mut Check, efn: &ExternFn) {
    match &efn.ret {
        Some(Type::Ref(_)) => {}
        _ => return,
    }

    let mut reference_args = 0;
    for arg in &efn.args {
        if let Type::Ref(_) = &arg.ty {
            reference_args += 1;
        }
    }

    if efn.receiver.is_some() {
        reference_args += 1;
    }

    if reference_args != 1 {
        cx.error(
            efn,
            "functions that return a reference must take exactly one input reference",
        );
    }
}

fn check_reserved_name(cx: &mut Check, ident: &Ident) {
    if ident == "Box"
        || ident == "UniquePtr"
        || ident == "Vec"
        || ident == "CxxVector"
        || Atom::from(ident).is_some()
    {
        cx.error(ident, "reserved name");
    }
}

fn is_unsized(cx: &mut Check, ty: &Type) -> bool {
    let ident = match ty {
        Type::Ident(ident) => &ident.rust,
        Type::CxxVector(_) | Type::Slice(_) | Type::Void(_) => return true,
        _ => return false,
    };
    ident == CxxString
        || cx.types.cxx.contains(ident)
            && !cx.types.structs.contains_key(ident)
            && !cx.types.enums.contains_key(ident)
            && !(cx.types.aliases.contains_key(ident)
                && cx.types.required_trivial.contains_key(ident))
        || cx.types.rust.contains(ident)
}

fn span_for_struct_error(strct: &Struct) -> TokenStream {
    let struct_token = strct.struct_token;
    let mut brace_token = Group::new(Delimiter::Brace, TokenStream::new());
    brace_token.set_span(strct.brace_token.span);
    quote!(#struct_token #brace_token)
}

fn span_for_enum_error(enm: &Enum) -> TokenStream {
    let enum_token = enm.enum_token;
    let mut brace_token = Group::new(Delimiter::Brace, TokenStream::new());
    brace_token.set_span(enm.brace_token.span);
    quote!(#enum_token #brace_token)
}

fn span_for_receiver_error(receiver: &Receiver) -> TokenStream {
    let ampersand = receiver.ampersand;
    let lifetime = &receiver.lifetime;
    let mutability = receiver.mutability;
    if receiver.shorthand {
        let var = receiver.var;
        quote!(#ampersand #lifetime #mutability #var)
    } else {
        let ty = &receiver.ty;
        quote!(#ampersand #lifetime #mutability #ty)
    }
}

fn describe(cx: &mut Check, ty: &Type) -> String {
    match ty {
        Type::Ident(ident) => {
            if cx.types.structs.contains_key(&ident.rust) {
                "struct".to_owned()
            } else if cx.types.enums.contains_key(&ident.rust) {
                "enum".to_owned()
            } else if cx.types.aliases.contains_key(&ident.rust) {
                "C++ type".to_owned()
            } else if cx.types.cxx.contains(&ident.rust) {
                "opaque C++ type".to_owned()
            } else if cx.types.rust.contains(&ident.rust) {
                "opaque Rust type".to_owned()
            } else if Atom::from(&ident.rust) == Some(CxxString) {
                "C++ string".to_owned()
            } else {
                ident.rust.to_string()
            }
        }
        Type::RustBox(_) => "Box".to_owned(),
        Type::RustVec(_) => "Vec".to_owned(),
        Type::UniquePtr(_) => "unique_ptr".to_owned(),
        Type::Ref(_) => "reference".to_owned(),
        Type::Str(_) => "&str".to_owned(),
        Type::CxxVector(_) => "C++ vector".to_owned(),
        Type::Slice(_) => "slice".to_owned(),
        Type::SliceRefU8(_) => "&[u8]".to_owned(),
        Type::Fn(_) => "function pointer".to_owned(),
        Type::Void(_) => "()".to_owned(),
    }
}<|MERGE_RESOLUTION|>--- conflicted
+++ resolved
@@ -64,12 +64,8 @@
         && !cx.types.cxx.contains(ident)
         && !cx.types.rust.contains(ident)
     {
-<<<<<<< HEAD
         let msg = format!("unsupported type: {}", ident);
         cx.error(ident, &msg);
-=======
-        cx.error(ident, &format!("unsupported type: {}", ident.to_string()));
->>>>>>> c871343a
     }
 }
 
