// Functionality that is shared between the cxx_build::bridge entry point and
// the cxxbridge CLI command.

mod error;
mod file;
pub(super) mod include;
pub(super) mod out;
mod write;

#[cfg(test)]
mod tests;

<<<<<<< HEAD
use self::error::{format_err, Error, Result};
use self::file::File;
=======
use self::error::format_err;
pub use self::error::{Error, Result};
use crate::syntax::namespace::Namespace;
>>>>>>> e1e12220
use crate::syntax::report::Errors;
use crate::syntax::{self, check, Types};
use proc_macro2::TokenStream;
use std::clone::Clone;
use std::fs;
use std::path::Path;
<<<<<<< HEAD
=======
use syn::{File, Item};

struct Input {
    namespace: Namespace,
    module: Vec<Item>,
}
>>>>>>> e1e12220

/// Options for C++ code generation.
#[derive(Default, Clone)]
pub struct Opt {
    /// Any additional headers to #include
    pub include: Vec<String>,
    /// Whether to set __attribute__((visibility("default")))
    /// or similar annotations on function implementations.
    pub cxx_impl_annotations: Option<String>,
}

/// Results of code generation.
pub struct GeneratedCode {
    /// The bytes of a C++ header file.
    pub header: Vec<u8>,
    /// The bytes of a C++ implementation file (e.g. .cc, cpp etc.)
    pub cxx: Vec<u8>,
}

pub(super) fn do_generate_bridge(path: &Path, opt: Opt) -> Vec<u8> {
    let header = false;
    generate_from_path(path, opt, header)
}

pub(super) fn do_generate_header(path: &Path, opt: Opt) -> Vec<u8> {
    let header = true;
    generate_from_path(path, opt, header)
}

pub(super) fn do_generate_from_tokens(
    tokens: TokenStream,
    opt: Opt,
) -> std::result::Result<GeneratedCode, Error> {
    let syntax = syn::parse2::<File>(tokens)?;
    match generate(syntax, opt, true, true) {
        Ok((Some(header), Some(cxx))) => Ok(GeneratedCode { header, cxx }),
        Err(err) => Err(err),
        _ => panic!("Unexpected generation"),
    }
}

fn generate_from_path(path: &Path, opt: Opt, header: bool) -> Vec<u8> {
    let source = match fs::read_to_string(path) {
        Ok(source) => source,
        Err(err) => format_err(path, "", Error::Io(err)),
    };
<<<<<<< HEAD
    let mut source = source.as_str();
    if source.starts_with("#!") && !source.starts_with("#![") {
        let shebang_end = source.find('\n').unwrap_or(source.len());
        source = &source[shebang_end..];
    }
    match generate(source, opt, header) {
=======
    match generate_from_string(&source, opt, header) {
>>>>>>> e1e12220
        Ok(out) => out,
        Err(err) => format_err(path, source, err),
    }
}

fn generate_from_string(source: &str, opt: Opt, header: bool) -> Result<Vec<u8>> {
    let syntax = syn::parse_file(&source).map_err(Error::Syn)?;
    let results = generate(syntax, opt, header, !header)?;
    match results {
        (Some(hdr), None) => Ok(hdr),
        (None, Some(cxx)) => Ok(cxx),
        _ => panic!("Unexpected generation"),
    }
}

fn generate(
    syntax: File,
    opt: Opt,
    gen_header: bool,
    gen_cxx: bool,
) -> Result<(Option<Vec<u8>>, Option<Vec<u8>>)> {
    proc_macro2::fallback::force();
    let ref mut errors = Errors::new();
<<<<<<< HEAD
    let syntax: File = syn::parse_str(source)?;
    let bridge = syntax
        .modules
        .into_iter()
        .next()
        .ok_or(Error::NoBridgeMod)?;
=======
    let bridge = find::find_bridge_mod(syntax)?;
>>>>>>> e1e12220
    let ref namespace = bridge.namespace;
    let trusted = bridge.unsafety.is_some();
    let ref apis = syntax::parse_items(errors, bridge.content, trusted);
    let ref types = Types::collect(errors, apis);
    errors.propagate()?;
    check::typecheck(errors, namespace, apis, types);
    errors.propagate()?;
    // Some callers may wish to generate both header and C++
    // from the same token stream to avoid parsing twice. But others
    // only need to generate one or the other.
    let hdr = if gen_header {
        Some(write::gen(namespace, apis, types, opt.clone(), true).content())
    } else {
        None
    };
    let cxx = if gen_cxx {
        Some(write::gen(namespace, apis, types, opt, false).content())
    } else {
        None
    };
    Ok((hdr, cxx))
}<|MERGE_RESOLUTION|>--- conflicted
+++ resolved
@@ -10,29 +10,15 @@
 #[cfg(test)]
 mod tests;
 
-<<<<<<< HEAD
-use self::error::{format_err, Error, Result};
-use self::file::File;
-=======
 use self::error::format_err;
 pub use self::error::{Error, Result};
-use crate::syntax::namespace::Namespace;
->>>>>>> e1e12220
+use self::file::File;
 use crate::syntax::report::Errors;
 use crate::syntax::{self, check, Types};
 use proc_macro2::TokenStream;
 use std::clone::Clone;
 use std::fs;
 use std::path::Path;
-<<<<<<< HEAD
-=======
-use syn::{File, Item};
-
-struct Input {
-    namespace: Namespace,
-    module: Vec<Item>,
-}
->>>>>>> e1e12220
 
 /// Options for C++ code generation.
 #[derive(Default, Clone)]
@@ -79,23 +65,19 @@
         Ok(source) => source,
         Err(err) => format_err(path, "", Error::Io(err)),
     };
-<<<<<<< HEAD
-    let mut source = source.as_str();
+    match generate_from_string(&source, opt, header) {
+        Ok(out) => out,
+        Err(err) => format_err(path, &source, err),
+    }
+}
+
+fn generate_from_string(source: &str, opt: Opt, header: bool) -> Result<Vec<u8>> {
+    let mut source = source;
     if source.starts_with("#!") && !source.starts_with("#![") {
         let shebang_end = source.find('\n').unwrap_or(source.len());
         source = &source[shebang_end..];
     }
-    match generate(source, opt, header) {
-=======
-    match generate_from_string(&source, opt, header) {
->>>>>>> e1e12220
-        Ok(out) => out,
-        Err(err) => format_err(path, source, err),
-    }
-}
-
-fn generate_from_string(source: &str, opt: Opt, header: bool) -> Result<Vec<u8>> {
-    let syntax = syn::parse_file(&source).map_err(Error::Syn)?;
+    let syntax: File = syn::parse_str(source)?;
     let results = generate(syntax, opt, header, !header)?;
     match results {
         (Some(hdr), None) => Ok(hdr),
@@ -112,16 +94,11 @@
 ) -> Result<(Option<Vec<u8>>, Option<Vec<u8>>)> {
     proc_macro2::fallback::force();
     let ref mut errors = Errors::new();
-<<<<<<< HEAD
-    let syntax: File = syn::parse_str(source)?;
     let bridge = syntax
         .modules
         .into_iter()
         .next()
         .ok_or(Error::NoBridgeMod)?;
-=======
-    let bridge = find::find_bridge_mod(syntax)?;
->>>>>>> e1e12220
     let ref namespace = bridge.namespace;
     let trusted = bridge.unsafety.is_some();
     let ref apis = syntax::parse_items(errors, bridge.content, trusted);
